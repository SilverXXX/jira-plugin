package hudson.plugins.jira;

import com.google.common.cache.Cache;
import com.google.common.cache.CacheBuilder;
import hudson.Extension;
import hudson.Util;
import hudson.model.AbstractDescribableImpl;
import hudson.model.AbstractProject;
import hudson.model.Descriptor;
import hudson.model.Hudson;
import hudson.plugins.jira.soap.*;
import hudson.util.FormValidation;
import org.apache.axis.AxisFault;
import org.kohsuke.stapler.DataBoundConstructor;
import org.kohsuke.stapler.QueryParameter;

import javax.annotation.CheckForNull;
import javax.annotation.Nullable;
import javax.servlet.ServletException;
import javax.xml.rpc.ServiceException;
import java.io.IOException;
import java.io.PrintStream;
import java.lang.ref.WeakReference;
import java.net.MalformedURLException;
import java.net.URL;
import java.util.*;
import java.util.concurrent.Callable;
import java.util.concurrent.ExecutionException;
import java.util.concurrent.TimeUnit;
import java.util.concurrent.locks.Lock;
import java.util.concurrent.locks.ReentrantLock;
import java.util.logging.Level;
import java.util.logging.Logger;
import java.util.regex.Pattern;
import java.util.regex.PatternSyntaxException;

<<<<<<< HEAD
import static org.apache.commons.lang.StringUtils.isNotEmpty;
=======
import javax.annotation.CheckForNull;
import javax.annotation.Nullable;
import javax.servlet.ServletException;
import javax.xml.rpc.ServiceException;

import org.apache.axis.AxisFault;
import org.kohsuke.stapler.DataBoundConstructor;
import org.kohsuke.stapler.QueryParameter;

import com.google.common.cache.Cache;
import com.google.common.cache.CacheBuilder;
>>>>>>> b509c1ef

import static org.apache.commons.lang.StringUtils.isEmpty;
import static org.apache.commons.lang.StringUtils.isNotEmpty;

/**
 * Represents an external JIRA installation and configuration
 * needed to access this JIRA.
 *
 * @author Kohsuke Kawaguchi
 */
public class JiraSite extends AbstractDescribableImpl<JiraSite> {

    /**
     * Regexp pattern that identifies JIRA issue token.
     * If this pattern changes help pages (help-issue-pattern_xy.html) must be updated
     * First char must be a letter, then at least one letter, digit or underscore.
     * See issue JENKINS-729, JENKINS-4092
     */
    protected static final Pattern DEFAULT_ISSUE_PATTERN = Pattern.compile("([a-zA-Z][a-zA-Z0-9_]+-[1-9][0-9]*)([^.]|\\.[^0-9]|\\.$|$)");

    /**
     * URL of JIRA for Jenkins access, like <tt>http://jira.codehaus.org/</tt>.
     * Mandatory. Normalized to end with '/'
     */
    public final URL url;

    /**
     * URL of JIRA for normal access, like <tt>http://jira.codehaus.org/</tt>.
     * Mandatory. Normalized to end with '/'
     */
    public final URL alternativeUrl;

    /**
     * Jira requires HTTP Authentication for login
     */
    public final boolean useHTTPAuth;

    /**
     * User name needed to login. Optional.
     */
    public final String userName;

    /**
     * Password needed to login. Optional.
     */
    public final String password;

    /**
     * Group visibility to constrain the visibility of the added comment. Optional.
     */
    public final String groupVisibility;

    /**
     * Role visibility to constrain the visibility of the added comment. Optional.
     */
    public final String roleVisibility;

    /**
     * True if this JIRA is configured to allow Confluence-style Wiki comment.
     */
    public final boolean supportsWikiStyleComment;

    /**
     * to record scm changes in jira issue
     *
     * @since 1.21
     */
    public final boolean recordScmChanges;

    /**
     * user defined pattern
     *
     * @since 1.22
     */
    private final String userPattern;

    private transient Pattern userPat;

    /**
     * updated jira issue for all status
     *
     * @since 1.22
     */
    public final boolean updateJiraIssueForAllStatus;


    /**
     * List of project keys (i.e., "MNG" portion of "MNG-512"),
     * last time we checked. Copy on write semantics.
     */
    // TODO: seems like this is never invalidated (never set to null)
    // should we implement to invalidate this (say every hour)?
    private transient volatile Set<String> projects;

    private transient Cache<String, RemoteIssue> issueCache = makeIssueCache();

    /**
     * Used to guard the computation of {@link #projects}
     */
    private transient Lock projectUpdateLock = new ReentrantLock();

    private transient ThreadLocal<WeakReference<JiraSession>> jiraSession = new ThreadLocal<WeakReference<JiraSession>>();

    @DataBoundConstructor
    public JiraSite(URL url, URL alternativeUrl, String userName, String password, boolean supportsWikiStyleComment, boolean recordScmChanges, String userPattern,
                    boolean updateJiraIssueForAllStatus, String groupVisibility, String roleVisibility, boolean useHTTPAuth) {
        if (!url.toExternalForm().endsWith("/"))
            try {
                url = new URL(url.toExternalForm() + "/");
            } catch (MalformedURLException e) {
                throw new AssertionError(e);
            }

        if (alternativeUrl != null && !alternativeUrl.toExternalForm().endsWith("/"))
            try {
                alternativeUrl = new URL(alternativeUrl.toExternalForm() + "/");
            } catch (MalformedURLException e) {
                throw new AssertionError(e);
            }

        this.url = url;
        this.alternativeUrl = alternativeUrl;
        this.userName = Util.fixEmpty(userName);
        this.password = Util.fixEmpty(password);
        this.supportsWikiStyleComment = supportsWikiStyleComment;
        this.recordScmChanges = recordScmChanges;
        this.userPattern = Util.fixEmpty(userPattern);
        if (this.userPattern != null) {
            this.userPat = Pattern.compile(this.userPattern);
        } else {
            this.userPat = null;
        }

        this.updateJiraIssueForAllStatus = updateJiraIssueForAllStatus;
        this.groupVisibility = Util.fixEmpty(groupVisibility);
        this.roleVisibility = Util.fixEmpty(roleVisibility);
        this.useHTTPAuth = useHTTPAuth;
        this.jiraSession.set(new WeakReference<JiraSession>(null));
    }

    protected Object readResolve() {
        projectUpdateLock = new ReentrantLock();
        issueCache = makeIssueCache();
        jiraSession = new ThreadLocal<WeakReference<JiraSession>>();
        jiraSession.set(new WeakReference<JiraSession>(null));
        return this;
    }

    private static Cache<String, RemoteIssue> makeIssueCache() {
        return CacheBuilder.newBuilder().concurrencyLevel(2).expireAfterAccess(2, TimeUnit.MINUTES).build();
    }


    public String getName() {
        return url.toExternalForm();
    }

    /**
     * Gets a remote access session to this JIRA site.
     * Creates one if none exists already.
     *
     * @return null if remote access is not supported.
     */
    @Nullable
    public JiraSession getSession() throws IOException, ServiceException {
        JiraSession session = null;

        WeakReference<JiraSession> weakReference = jiraSession.get();
        if (weakReference != null) {
            session = weakReference.get();
        }

        if (session == null) {
            // TODO: we should check for session timeout, too (but there's no method for that on JiraSoapService)
            // Currently no real problem, as we're using a weak reference for the session, so it will be GC'ed very quickly
            session = createSession();
            jiraSession.set(new WeakReference<JiraSession>(session));
        }
        return session;
    }

    /**
     * Creates a remote access session to this JIRA.
     *
     * @return null if remote access is not supported.
     * @deprecated please use {@link #getSession()} unless you really want a NEW session
     */
    @Deprecated
    public JiraSession createSession() throws IOException, ServiceException {
        if (userName == null || password == null)
            return null;    // remote access not supported
        JiraSoapServiceService jiraSoapServiceGetter = new JiraSoapServiceServiceLocator();

        if (useHTTPAuth) {
            String httpAuthUrl = url.toExternalForm().replace(
                    url.getHost(),
                    userName + ":" + password + "@" + url.getHost()) + "rpc/soap/jirasoapservice-v2";
            JiraSoapService service = jiraSoapServiceGetter.getJirasoapserviceV2(
                    new URL(httpAuthUrl));
            return new JiraSession(this, service, null); //no need to login
        }

        JiraSoapService service = jiraSoapServiceGetter.getJirasoapserviceV2(
                new URL(url, "rpc/soap/jirasoapservice-v2"));
        return new JiraSession(this, service, service.login(userName, password));
    }

    /**
     * Computes the URL to the given issue.
     */
    public URL getUrl(JiraIssue issue) throws IOException {
        return getUrl(issue.id);
    }

    /**
     * Computes the URL to the given issue.
     */
    public URL getUrl(String id) throws MalformedURLException {
        return new URL(url, "browse/" + id.toUpperCase());
    }

    /**
     * Computes the alternative link URL to the given issue.
     */
    public URL getAlternativeUrl(String id) throws MalformedURLException {
        return alternativeUrl == null ? null : new URL(alternativeUrl, "browse/" + id.toUpperCase());
    }

    /**
     * Gets the user-defined issue pattern if any.
     *
     * @return the pattern or null
     */
    public Pattern getUserPattern() {
        if (userPattern == null) {
            return null;
        }

        if (userPat == null) {
            // We don't care about any thread race- or visibility issues here.
            // The worst thing which could happen, is that the pattern
            // is compiled multiple times.
            userPat = Pattern.compile(userPattern);
        }
        return userPat;
    }

    public Pattern getIssuePattern() {
        if (getUserPattern() != null) {
            return getUserPattern();
        }

        return DEFAULT_ISSUE_PATTERN;
    }

    /**
     * Gets the list of project IDs in this JIRA.
     * This information could be bit old, or it can be null.
     */
    public Set<String> getProjectKeys() {
        if (projects == null) {
            try {
                if (projectUpdateLock.tryLock(3, TimeUnit.SECONDS)) {
                    try {
                        if (projects == null) {
                            JiraSession session = getSession();
                            if (session != null) {
                                projects = Collections.unmodifiableSet(session.getProjectKeys());
                            }
                        }
                    } catch (IOException e) {
                        // in case of error, set empty set to avoid trying the same thing repeatedly.
                        LOGGER.log(Level.WARNING, "Failed to obtain JIRA project list", e);
                    } catch (ServiceException e) {
                        LOGGER.log(Level.WARNING, "Failed to obtain JIRA project list", e);
                    } finally {
                        projectUpdateLock.unlock();
                    }
                }
            } catch (InterruptedException e) {
                Thread.currentThread().interrupt(); // process this interruption later
            }
        }
        // fall back to empty if failed to talk to the server
        Set<String> p = projects;
        if (p == null) {
            return Collections.emptySet();
        }

        return p;
    }

    /**
     * Gets the effective {@link JiraSite} associated with the given project.
     *
     * @return null
     *         if no such was found.
     */
    public static JiraSite get(AbstractProject<?, ?> p) {
        JiraProjectProperty jpp = p.getProperty(JiraProjectProperty.class);
        if (jpp != null) {
            JiraSite site = jpp.getSite();
            if (site != null) {
                return site;
            }
        }

        // none is explicitly configured. try the default ---
        // if only one is configured, that must be it.
        JiraSite[] sites = JiraProjectProperty.DESCRIPTOR.getSites();
        if (sites.length == 1) {
            return sites[0];
        }

        return null;
    }

    /**
     * Checks if the given JIRA id will be likely to exist in this issue tracker.
     * This method checks whether the key portion is a valid key (except that
     * it can potentially use stale data). Number portion is not checked at all.
     *
     * @param id String like MNG-1234
     */
    public boolean existsIssue(String id) {
        int idx = id.indexOf('-');
        if (idx == -1) {
            return false;
        }

        Set<String> keys = getProjectKeys();
        return keys.contains(id.substring(0, idx).toUpperCase());
    }

    private static final RemoteIssue NULL = new RemoteIssue();

    /**
     * Returns the remote issue with the given id or <code>null</code> if it wasn't found.
     */
    @CheckForNull
    public JiraIssue getIssue(final String id) throws IOException, ServiceException {

        try {
            RemoteIssue remoteIssue = issueCache.get(id, new Callable<RemoteIssue>() {
                public RemoteIssue call() throws Exception {
                    JiraSession session = getSession();
                    RemoteIssue issue = null;
                    if (session != null) {
                        issue = session.getIssue(id);
                    }

                    return issue != null ? issue : NULL;
                }
            });

            if (remoteIssue == NULL) {
                return null;
            }

            return new JiraIssue(remoteIssue);
        } catch (ExecutionException e) {
            throw new ServiceException(e);
        }
    }

    /**
     * Release a given version.
     *
     * @param projectKey  The Project Key
     * @param versionName The name of the version
     * @throws IOException
     * @throws ServiceException
     */
    public void releaseVersion(String projectKey, String versionName) throws IOException, ServiceException {
        JiraSession session = getSession();
        if (session != null) {
            RemoteVersion[] versions = session.getVersions(projectKey);
            if (versions == null) {
                return;
            }
            for (RemoteVersion version : versions) {
                if (version.getName().equals(versionName)) {
                    version.setReleased(true);
                    version.setReleaseDate(Calendar.getInstance());
                    session.releaseVersion(projectKey, version);
                    return;
                }
            }
        }
    }

    /**
     * Returns all versions for the given project key.
     *
     * @param projectKey Project Key
     * @return A set of JiraVersions
     * @throws IOException
     * @throws ServiceException
     */
    public Set<JiraVersion> getVersions(String projectKey) throws IOException, ServiceException {
        JiraSession session = getSession();
        if (session == null) {
            return Collections.emptySet();
        }

        RemoteVersion[] versions = session.getVersions(projectKey);

        if (versions == null) {
            return Collections.emptySet();
        }

        Set<JiraVersion> versionsSet = new HashSet<JiraVersion>(versions.length);

        for (RemoteVersion version : versions) {
            versionsSet.add(new JiraVersion(version));
        }

        return versionsSet;
    }

    /**
     * Generates release notes for a given version.
     *
     * @param projectKey
     * @param versionName
     * @return release notes
     * @throws IOException
     * @throws ServiceException
     */
    public String getReleaseNotesForFixVersion(String projectKey, String versionName) throws IOException, ServiceException {
        return getReleaseNotesForFixVersion(projectKey, versionName, "");
    }

    /**
     * Generates release notes for a given version.
     *
     * @param projectKey
     * @param versionName
     * @param filter      Additional JQL Filter. Example: status in (Resolved,Closed)
     * @return release notes
     * @throws IOException
     * @throws ServiceException
     */
    public String getReleaseNotesForFixVersion(String projectKey, String versionName, String filter) throws IOException, ServiceException {
        JiraSession session = getSession();
        if (session == null) {
            return "";
        }

        RemoteIssue[] issues = session.getIssuesWithFixVersion(projectKey, versionName, filter);
        RemoteIssueType[] types = session.getIssueTypes();

        HashMap<String, String> typeNameMap = new HashMap<String, String>();

        for (RemoteIssueType type : types) {
            typeNameMap.put(type.getId(), type.getName());
        }

        if (issues == null) {
            return "";
        }

        Map<String, Set<String>> releaseNotes = new HashMap<String, Set<String>>();

        for (RemoteIssue issue : issues) {
            String key = issue.getKey();
            String summary = issue.getSummary();
            String type = "UNKNOWN";

            if (typeNameMap.containsKey(issue.getType())) {
                type = typeNameMap.get(issue.getType());
            }

            Set<String> issueSet;
            if (!releaseNotes.containsKey(type)) {
                issueSet = new HashSet<String>();
                releaseNotes.put(type, issueSet);
            } else {
                issueSet = releaseNotes.get(type);
            }

            issueSet.add(String.format(" - [%s] %s", key, summary));
        }

        StringBuilder sb = new StringBuilder();
        for (String type : releaseNotes.keySet()) {
            sb.append(String.format("# %s\n", type));
            for (String issue : releaseNotes.get(type)) {
                sb.append(issue);
                sb.append("\n");
            }
        }

        return sb.toString();
    }

    /**
     * Gets a set of issues that have the given fixVersion associated with them.
     *
     * @param projectKey  The project key
     * @param versionName The fixVersion
     * @return A set of JiraIssues
     * @throws IOException
     * @throws ServiceException
     */
    public Set<JiraIssue> getIssueWithFixVersion(String projectKey, String versionName) throws IOException, ServiceException {
        JiraSession session = getSession();
        if (session == null) {
            return Collections.emptySet();
        }

        RemoteIssue[] issues = session.getIssuesWithFixVersion(projectKey, versionName);

        if (issues == null) {
            return Collections.emptySet();
        }

        Set<JiraIssue> issueSet = new HashSet<JiraIssue>(issues.length);

        for (RemoteIssue issue : issues) {
            issueSet.add(new JiraIssue(issue));
        }

        return issueSet;
    }

    /**
     * Migrates issues matching the jql query provided to a new fix version.
     *
     * @param projectKey The project key
<<<<<<< HEAD
     * @param toVersion  The new fixVersion
     * @param query      A JQL Query
=======
     * @param toVersion The new fixVersion
     * @param query A JQL Query
>>>>>>> b509c1ef
     * @throws IOException
     * @throws ServiceException
     */
    public void replaceFixVersion(String projectKey, String fromVersion, String toVersion, String query) throws IOException, ServiceException {
        JiraSession session = getSession();
        if (session == null) {
            return;
        }

        session.replaceFixVersion(projectKey, fromVersion, toVersion, query);
    }

    /**
     * Migrates issues matching the jql query provided to a new fix version.
     *
     * @param projectKey  The project key
     * @param versionName The new fixVersion
     * @param query       A JQL Query
     * @throws IOException
     * @throws ServiceException
     */
    public void migrateIssuesToFixVersion(String projectKey, String versionName, String query) throws IOException, ServiceException {
        JiraSession session = getSession();
        if (session == null) {
            return;
        }

        session.migrateIssuesToFixVersion(projectKey, versionName, query);
    }

    /**
     * Progresses all issues matching the JQL search, using the given workflow action. Optionally
     * adds a comment to the issue(s) at the same time.
     *
     * @param jqlSearch
     * @param workflowActionName
     * @param comment
     * @param console
     * @throws IOException
     * @throws ServiceException
     */
    public boolean progressMatchingIssues(String jqlSearch, String workflowActionName, String comment, PrintStream console) throws IOException,
            ServiceException {
        JiraSession session = getSession();

        if (session == null) {
            console.println(Messages.Updater_FailedToConnect());
            return false;
        }

        boolean success = true;
        RemoteIssue[] issues = session.getIssuesFromJqlSearch(jqlSearch);

<<<<<<< HEAD
        for (RemoteIssue issue : issues) {
            String issueKey = issue.getKey();
=======

        if(isEmpty(workflowActionName)) {
            console.println("[JIRA] No workflow action was specified, " +
                    "thus no status update will be made for any of the matching issues.");
        }

        for (RemoteIssue issue : issues) {
            String issueKey = issue.getKey();

            if (isNotEmpty(comment)) {
                session.addComment(issueKey, comment, null, null);
            }


            if(isEmpty(workflowActionName)) {
               continue;
            }
>>>>>>> b509c1ef

            String actionId = session.getActionIdForIssue(issueKey, workflowActionName);

            if (actionId == null) {
<<<<<<< HEAD
                LOGGER.fine("Invalid workflow action " + workflowActionName + " for issue " + issueKey + "; issue status = " + issue.getStatus());
=======
                LOGGER.fine(String.format("Invalid workflow action %s for issue %s; issue status = %s",
                        workflowActionName, issueKey, issue.getStatus()));
>>>>>>> b509c1ef
                console.println(Messages.JiraIssueUpdateBuilder_UnknownWorkflowAction(issueKey, workflowActionName));
                success = false;
                continue;
            }

            String newStatus = session.progressWorkflowAction(issueKey, actionId, null);

<<<<<<< HEAD
            console.println("[JIRA] Issue " + issueKey + " transitioned to \"" + newStatus
                    + "\" due to action \"" + workflowActionName + "\".");

            if (isNotEmpty(comment)) {
                session.addComment(issueKey, comment, null, null);
            }
=======
            console.println(String.format("[JIRA] Issue %s transitioned to \"%s\" due to action \"%s\".",
                    issueKey, newStatus, workflowActionName));
>>>>>>> b509c1ef
        }

        return success;
    }

    @Extension
    public static class DescriptorImpl extends Descriptor<JiraSite> {
        @Override
        public String getDisplayName() {
            return "JIRA Site";
        }

        /**
         * Checks if the JIRA URL is accessible and exists.
         */
        public FormValidation doUrlCheck(@QueryParameter final String value)
                throws IOException, ServletException {
            // this can be used to check existence of any file in any URL, so
            // admin only
            if (!Hudson.getInstance().hasPermission(Hudson.ADMINISTER))
                return FormValidation.ok();

            return new FormValidation.URLCheck() {
                @Override
                protected FormValidation check() throws IOException,
                        ServletException {
                    String url = Util.fixEmpty(value);
                    if (url == null) {
                        return FormValidation.error(Messages
                                .JiraProjectProperty_JiraUrlMandatory());
                    }

                    // call the wsdl uri to check if the jira soap service can be reached
                    try {
                        if (!findText(open(new URL(url)), "Atlassian JIRA")) {
                            return FormValidation.error(Messages
                                    .JiraProjectProperty_NotAJiraUrl());
                        }

                        URL soapUrl = new URL(new URL(url), "rpc/soap/jirasoapservice-v2?wsdl");
                        if (!findText(open(soapUrl), "wsdl:definitions")) {
                            return FormValidation.error(Messages
                                    .JiraProjectProperty_NoWsdlAvailable());
                        }

                        return FormValidation.ok();
                    } catch (IOException e) {
                        LOGGER.log(Level.WARNING, "Unable to connect to " + url, e);
                        return handleIOException(url, e);
                    }
                }
            }.check();
        }

        public FormValidation doCheckUserPattern(@QueryParameter String value) throws IOException {
            String userPattern = Util.fixEmpty(value);
            if (userPattern == null) {// userPattern not entered yet
                return FormValidation.ok();
            }
            try {
                Pattern.compile(userPattern);
                return FormValidation.ok();
            } catch (PatternSyntaxException e) {
                return FormValidation.error(e.getMessage());
            }
        }

        /**
         * Checks if the user name and password are valid.
         */
        public FormValidation doValidate(@QueryParameter String userName,
                                         @QueryParameter String url,
                                         @QueryParameter String password,
                                         @QueryParameter String groupVisibility,
                                         @QueryParameter String roleVisibility,
                                         @QueryParameter boolean useHTTPAuth,
                                         @QueryParameter String alternativeUrl)
                throws IOException {
            url = Util.fixEmpty(url);
            alternativeUrl = Util.fixEmpty(alternativeUrl);
            if (url == null) {// URL not entered yet
                return FormValidation.error("No URL given");
            }

            URL altUrl = null;

            if (isNotEmpty(alternativeUrl)) {
                altUrl = new URL(alternativeUrl);
            }


            JiraSite site = new JiraSite(new URL(url), altUrl, userName, password, false,
                    false, null, false, groupVisibility, roleVisibility, useHTTPAuth);
            try {
                site.createSession();
                return FormValidation.ok("Success");
            } catch (AxisFault e) {
                LOGGER.log(Level.WARNING, "Failed to login to JIRA at " + url,
                        e);
                return FormValidation.error(e.getFaultString());
            } catch (ServiceException e) {
                LOGGER.log(Level.WARNING, "Failed to login to JIRA at " + url,
                        e);
                return FormValidation.error(e.getMessage());
            }
        }
    }

    private static final Logger LOGGER = Logger.getLogger(JiraSite.class.getName());

    public void addVersion(String version, String projectKey) throws IOException, ServiceException {
        JiraSession session = getSession();
        if (session == null) {
            return;
        }

        session.addVersion(version, projectKey);

    }
}<|MERGE_RESOLUTION|>--- conflicted
+++ resolved
@@ -34,13 +34,7 @@
 import java.util.regex.Pattern;
 import java.util.regex.PatternSyntaxException;
 
-<<<<<<< HEAD
 import static org.apache.commons.lang.StringUtils.isNotEmpty;
-=======
-import javax.annotation.CheckForNull;
-import javax.annotation.Nullable;
-import javax.servlet.ServletException;
-import javax.xml.rpc.ServiceException;
 
 import org.apache.axis.AxisFault;
 import org.kohsuke.stapler.DataBoundConstructor;
@@ -48,7 +42,6 @@
 
 import com.google.common.cache.Cache;
 import com.google.common.cache.CacheBuilder;
->>>>>>> b509c1ef
 
 import static org.apache.commons.lang.StringUtils.isEmpty;
 import static org.apache.commons.lang.StringUtils.isNotEmpty;
@@ -579,13 +572,8 @@
      * Migrates issues matching the jql query provided to a new fix version.
      *
      * @param projectKey The project key
-<<<<<<< HEAD
      * @param toVersion  The new fixVersion
      * @param query      A JQL Query
-=======
-     * @param toVersion The new fixVersion
-     * @param query A JQL Query
->>>>>>> b509c1ef
      * @throws IOException
      * @throws ServiceException
      */
@@ -639,10 +627,6 @@
         boolean success = true;
         RemoteIssue[] issues = session.getIssuesFromJqlSearch(jqlSearch);
 
-<<<<<<< HEAD
-        for (RemoteIssue issue : issues) {
-            String issueKey = issue.getKey();
-=======
 
         if(isEmpty(workflowActionName)) {
             console.println("[JIRA] No workflow action was specified, " +
@@ -658,19 +642,14 @@
 
 
             if(isEmpty(workflowActionName)) {
-               continue;
-            }
->>>>>>> b509c1ef
+                continue;
+            }
 
             String actionId = session.getActionIdForIssue(issueKey, workflowActionName);
 
             if (actionId == null) {
-<<<<<<< HEAD
-                LOGGER.fine("Invalid workflow action " + workflowActionName + " for issue " + issueKey + "; issue status = " + issue.getStatus());
-=======
                 LOGGER.fine(String.format("Invalid workflow action %s for issue %s; issue status = %s",
                         workflowActionName, issueKey, issue.getStatus()));
->>>>>>> b509c1ef
                 console.println(Messages.JiraIssueUpdateBuilder_UnknownWorkflowAction(issueKey, workflowActionName));
                 success = false;
                 continue;
@@ -678,17 +657,8 @@
 
             String newStatus = session.progressWorkflowAction(issueKey, actionId, null);
 
-<<<<<<< HEAD
-            console.println("[JIRA] Issue " + issueKey + " transitioned to \"" + newStatus
-                    + "\" due to action \"" + workflowActionName + "\".");
-
-            if (isNotEmpty(comment)) {
-                session.addComment(issueKey, comment, null, null);
-            }
-=======
             console.println(String.format("[JIRA] Issue %s transitioned to \"%s\" due to action \"%s\".",
                     issueKey, newStatus, workflowActionName));
->>>>>>> b509c1ef
         }
 
         return success;
